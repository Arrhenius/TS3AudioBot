Microsoft Visual Studio Solution File, Format Version 12.00
# Visual Studio Version 16
VisualStudioVersion = 16.0.28711.60
MinimumVisualStudioVersion = 10.0.40219.1
Project("{9A19103F-16F7-4668-BE54-9A1E7A4F7556}") = "TS3AudioBot", "TS3AudioBot\TS3AudioBot.csproj", "{0ECC38F3-DE6E-4D7F-81EB-58B15F584635}"
EndProject
Project("{9A19103F-16F7-4668-BE54-9A1E7A4F7556}") = "TS3ABotUnitTests", "TS3ABotUnitTests\TS3ABotUnitTests.csproj", "{20B6F767-5396-41D9-83D8-98B5730C6E2E}"
EndProject
Project("{9A19103F-16F7-4668-BE54-9A1E7A4F7556}") = "TSLib", "TSLib\TSLib.csproj", "{0EB99E9D-87E5-4534-A100-55D231C2B6A6}"
EndProject
Project("{2150E333-8FDC-42A3-9474-1A3956D46DE8}") = "Solution Items", "Solution Items", "{ADAA5A65-0CE1-45FA-91F4-3D8D39073AB0}"
	ProjectSection(SolutionItems) = preProject
		.editorconfig = .editorconfig
<<<<<<< HEAD
		Directory.Build.targets = Directory.Build.targets
		GitVersion.yml = GitVersion.yml
=======
>>>>>>> 1dce1118
		README.md = README.md
		TS3AudioBot.ruleset = TS3AudioBot.ruleset
	EndProjectSection
EndProject
Global
	GlobalSection(SolutionConfigurationPlatforms) = preSolution
		Debug|Any CPU = Debug|Any CPU
		Release|Any CPU = Release|Any CPU
	EndGlobalSection
	GlobalSection(ProjectConfigurationPlatforms) = postSolution
		{0ECC38F3-DE6E-4D7F-81EB-58B15F584635}.Debug|Any CPU.ActiveCfg = Debug|Any CPU
		{0ECC38F3-DE6E-4D7F-81EB-58B15F584635}.Debug|Any CPU.Build.0 = Debug|Any CPU
		{0ECC38F3-DE6E-4D7F-81EB-58B15F584635}.Release|Any CPU.ActiveCfg = Release|Any CPU
		{0ECC38F3-DE6E-4D7F-81EB-58B15F584635}.Release|Any CPU.Build.0 = Release|Any CPU
		{20B6F767-5396-41D9-83D8-98B5730C6E2E}.Debug|Any CPU.ActiveCfg = Debug|Any CPU
		{20B6F767-5396-41D9-83D8-98B5730C6E2E}.Debug|Any CPU.Build.0 = Debug|Any CPU
		{20B6F767-5396-41D9-83D8-98B5730C6E2E}.Release|Any CPU.ActiveCfg = Release|Any CPU
		{20B6F767-5396-41D9-83D8-98B5730C6E2E}.Release|Any CPU.Build.0 = Release|Any CPU
		{0EB99E9D-87E5-4534-A100-55D231C2B6A6}.Debug|Any CPU.ActiveCfg = Debug|Any CPU
		{0EB99E9D-87E5-4534-A100-55D231C2B6A6}.Debug|Any CPU.Build.0 = Debug|Any CPU
		{0EB99E9D-87E5-4534-A100-55D231C2B6A6}.Release|Any CPU.ActiveCfg = Release|Any CPU
		{0EB99E9D-87E5-4534-A100-55D231C2B6A6}.Release|Any CPU.Build.0 = Release|Any CPU
	EndGlobalSection
	GlobalSection(SolutionProperties) = preSolution
		HideSolutionNode = FALSE
	EndGlobalSection
	GlobalSection(ExtensibilityGlobals) = postSolution
		SolutionGuid = {15C2EA96-9126-41B1-A7A1-B02663F50EE3}
	EndGlobalSection
	GlobalSection(Performance) = preSolution
		HasPerformanceSessions = true
	EndGlobalSection
EndGlobal<|MERGE_RESOLUTION|>--- conflicted
+++ resolved
@@ -11,11 +11,7 @@
 Project("{2150E333-8FDC-42A3-9474-1A3956D46DE8}") = "Solution Items", "Solution Items", "{ADAA5A65-0CE1-45FA-91F4-3D8D39073AB0}"
 	ProjectSection(SolutionItems) = preProject
 		.editorconfig = .editorconfig
-<<<<<<< HEAD
-		Directory.Build.targets = Directory.Build.targets
 		GitVersion.yml = GitVersion.yml
-=======
->>>>>>> 1dce1118
 		README.md = README.md
 		TS3AudioBot.ruleset = TS3AudioBot.ruleset
 	EndProjectSection
