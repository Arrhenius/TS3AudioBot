// TS3AudioBot - An advanced Musicbot for Teamspeak 3
// Copyright (C) 2017  TS3AudioBot contributors
//
// This program is free software: you can redistribute it and/or modify
// it under the terms of the Open Software License v. 3.0
//
// You should have received a copy of the Open Software License along with this
// program. If not, see <https://opensource.org/licenses/OSL-3.0>.

namespace TS3AudioBot.CommandSystem
{
	using System;
	using System.Collections.Generic;
	using System.Globalization;
	using System.Linq;
	using System.Reflection;
	using Web.Api;

	public class FunctionCommand : ICommand
	{
		// Needed for non-static member methods
		private readonly object callee;
		/// <summary>The method that will be called internally by this command.</summary>
		private readonly MethodInfo internCommand;

		/// <summary>All parameter types, including special types.</summary>
		public (Type type, ParamKind kind)[] CommandParameter { get; }
		/// <summary>Return type of method.</summary>
		public Type CommandReturn { get; }
		/// <summary>Count of parameter, without special types.</summary>
		public int NormalParameters { get; }
		/// <summary>
		/// How many free arguments have to be applied to this function.
		/// This includes only user-supplied arguments, e.g. the <see cref="ExecutionInformation"/> is not included.
		/// </summary>
		private int RequiredParameters { get; }

		public FunctionCommand(MethodInfo command, object obj = null, int? requiredParameters = null)
		{
			internCommand = command;
			CommandParameter = command.GetParameters().Select(p => (p.ParameterType, ParamKind.Unknown)).ToArray();
			PrecomputeTypes();
			CommandReturn = command.ReturnType;

			callee = obj;

			NormalParameters = CommandParameter.Count(p => p.kind.IsNormal());
			RequiredParameters = requiredParameters ?? NormalParameters;
		}

		// Provide some constructors that take lambda expressions directly
		public FunctionCommand(Delegate command, int? requiredParameters = null) : this(command.Method, command.Target, requiredParameters) { }
		public FunctionCommand(Action command) : this(command.Method, command.Target) { }
		public FunctionCommand(Func<string> command) : this(command.Method, command.Target) { }
		public FunctionCommand(Action<string> command) : this(command.Method, command.Target) { }
		public FunctionCommand(Func<string, string> command) : this(command.Method, command.Target) { }

		protected virtual object ExecuteFunction(object[] parameters)
		{
			try
			{
				return internCommand.Invoke(callee, parameters);
			}
			catch (TargetInvocationException ex)
			{
				System.Runtime.ExceptionServices.ExceptionDispatchInfo.Capture(ex.InnerException).Throw();
				throw ex.InnerException;
			}
		}

		/// <summary>
		/// Try to fit the given arguments to the underlying function.
		/// This function will throw an exception if the parameters can't be applied.
		/// The parameters that are extracted from the arguments will be returned if they can be applied successfully.
		/// </summary>
		/// <param name="info">The current call <see cref="ExecutionInformation"/>.</param>
		/// <param name="arguments">The arguments that are applied to this function.</param>
		/// <param name="returnTypes">The possible return types.</param>
		/// <param name="takenArguments">How many arguments could be set.</param>
		public object[] FitArguments(ExecutionInformation info, IReadOnlyList<ICommand> arguments, IReadOnlyList<CommandResultType> returnTypes, out int takenArguments)
		{
			var parameters = new object[CommandParameter.Length];

			// takenArguments: Index through arguments which have been moved into a parameter
			// p: Iterate through parameters
			takenArguments = 0;
			for (int p = 0; p < parameters.Length; p++)
			{
				var arg = CommandParameter[p].type;
				switch (CommandParameter[p].kind)
				{
				case ParamKind.SpecialArguments:
					parameters[p] = arguments;
					break;

				case ParamKind.SpecialReturns:
					parameters[p] = returnTypes;
					break;

				case ParamKind.Dependency:
					if (info.TryGet(arg, out var obj))
						parameters[p] = obj;
					else
						throw new CommandException($"Command '{internCommand.Name}' missing execution context '{arg.Name}'", CommandExceptionReason.MissingContext);
					break;

				case ParamKind.NormalCommand:
					if (takenArguments >= arguments.Count) { parameters[p] = GetDefault(arg); break; }
					parameters[p] = arguments[takenArguments];
					takenArguments++;
					break;

				case ParamKind.NormalParam:
					if (takenArguments >= arguments.Count) { parameters[p] = GetDefault(arg); break; }

					var argResultP = ((StringCommandResult)arguments[takenArguments].Execute(info, StaticList.Empty<ICommand>(), new[] { CommandResultType.String })).Content;
					try { parameters[p] = ConvertParam(argResultP, arg); }
					catch (FormatException ex) { throw new CommandException("Could not convert to " + UnwrapType(arg).Name, ex, CommandExceptionReason.CommandError); }
					catch (OverflowException ex) { throw new CommandException("The number is too big.", ex, CommandExceptionReason.CommandError); }

					takenArguments++;
					break;

				case ParamKind.NormalArray:
					if (takenArguments >= arguments.Count) { parameters[p] = GetDefault(arg); break; }

					var typeArr = arg.GetElementType();
					var args = Array.CreateInstance(typeArr, arguments.Count - takenArguments);
					try
					{
						for (int i = 0; i < args.Length; i++, takenArguments++)
						{
							var argResultA = ((StringCommandResult)arguments[takenArguments].Execute(info, StaticList.Empty<ICommand>(), new[] { CommandResultType.String })).Content;
							var convResult = ConvertParam(argResultA, typeArr);
							args.SetValue(convResult, i);
						}
					}
					catch (FormatException ex) { throw new CommandException("Could not convert to " + arg.Name, ex, CommandExceptionReason.CommandError); }
					catch (OverflowException ex) { throw new CommandException("The number is too big.", ex, CommandExceptionReason.CommandError); }

					parameters[p] = args;
					break;

				default:
					throw new ArgumentOutOfRangeException();
				}
			}

			// Check if we were able to set enough arguments
			if (takenArguments < Math.Min(parameters.Length, RequiredParameters) && !returnTypes.Contains(CommandResultType.Command))
				throw new CommandException("Not enough arguments for function " + internCommand.Name, CommandExceptionReason.MissingParameter);

			return parameters;
		}

		public virtual ICommandResult Execute(ExecutionInformation info, IReadOnlyList<ICommand> arguments, IReadOnlyList<CommandResultType> returnTypes)
		{
			// Make arguments lazy, we only want to execute them once
			arguments = arguments.Select(c => new LazyCommand(c)).ToArray();
			object[] parameters = FitArguments(info, arguments, returnTypes, out int availableArguments);

			// Check if we were able to set enough arguments
			if (availableArguments < Math.Min(parameters.Length, RequiredParameters))
			{
				if (returnTypes.Contains(CommandResultType.Command))
				{
					return arguments.Count > 0
						? new CommandCommandResult(new AppliedCommand(this, arguments))
						: new CommandCommandResult(this);
				}
				throw new CommandException("Not enough arguments for function " + internCommand.Name, CommandExceptionReason.MissingParameter);
			}

			if (CommandReturn == typeof(ICommandResult))
				return (ICommandResult)ExecuteFunction(parameters);

			bool executed = false;
			object result = null;
			// Take first fitting command result
			foreach (var returnType in returnTypes)
			{
				switch (returnType)
				{
				case CommandResultType.Command:
					// Return a command if we can take more arguments
					if (CommandParameter.Any(p => p.type == typeof(string[])) || availableArguments < NormalParameters)
						return new CommandCommandResult(new AppliedCommand(this, arguments));
					break;
				case CommandResultType.Empty:
					if (!executed)
						ExecuteFunction(parameters);
					return new EmptyCommandResult();
				case CommandResultType.String:
					if (!executed)
					{
						result = ExecuteFunction(parameters);
						executed = true;
					}
					if (!string.IsNullOrEmpty(result?.ToString()))
						return new StringCommandResult(result.ToString());
					break;
				case CommandResultType.Json:
					if (!executed)
					{
						result = ExecuteFunction(parameters);
						executed = true;
					}
					if (result is JsonObject jsonResult)
						return new JsonCommandResult(jsonResult);
					break;
				default:
					throw new ArgumentOutOfRangeException();
				}
			}
			// Try to return an empty string
			if (returnTypes.Contains(CommandResultType.String) && executed)
				return new StringCommandResult("");
			throw new CommandException("Couldn't find a proper command result for function " + internCommand.Name, CommandExceptionReason.NoReturnMatch);
		}

		private void PrecomputeTypes()
		{
			for (int i = 0; i < CommandParameter.Length; i++)
			{
				var arg = CommandParameter[i].type;
				if (arg == typeof(IReadOnlyList<ICommand>))
					CommandParameter[i].kind = ParamKind.SpecialArguments;
				else if (arg == typeof(IReadOnlyList<CommandResultType>))
					CommandParameter[i].kind = ParamKind.SpecialReturns;
				else if (arg == typeof(ICommand))
					CommandParameter[i].kind = ParamKind.NormalCommand;
				else if (arg.IsArray)
					CommandParameter[i].kind = ParamKind.NormalArray;
				else if (arg.IsEnum
					|| XCommandSystem.BasicTypes.Contains(arg)
					|| XCommandSystem.BasicTypes.Contains(UnwrapType(arg)))
					CommandParameter[i].kind = ParamKind.NormalParam;
				else
					CommandParameter[i].kind = ParamKind.Dependency;
			}
		}

		public static Type UnwrapType(Type type)
		{
			if (type.IsConstructedGenericType && type.GetGenericTypeDefinition() == typeof(Nullable<>))
				return type.GenericTypeArguments[0];
			return type;
		}

		private static object ConvertParam(string value, Type targetType)
		{
			if (targetType == typeof(string))
				return value;
			if (targetType.IsEnum)
			{
				var enumVals = Enum.GetValues(targetType).Cast<Enum>();
				var result = XCommandSystem.FilterList(enumVals.Select(x => new KeyValuePair<string, Enum>(x.ToString(), x)), value).Select(x => x.Value).FirstOrDefault();
				if (result == null)
					throw new CommandException($"Invalid parameter \"{value}\"", CommandExceptionReason.MissingParameter);
				return result;
			}
			if (targetType.IsConstructedGenericType && targetType.GetGenericTypeDefinition() == typeof(Nullable<>))
				targetType = targetType.GenericTypeArguments[0];

			return Convert.ChangeType(value, targetType, CultureInfo.InvariantCulture);
		}

		private static object GetDefault(Type type)
		{
			if (type.IsArray)
			{
				var typeArr = type.GetElementType();
				return Array.CreateInstance(typeArr, 0);
			}
			if (type.IsValueType)
			{
				return Activator.CreateInstance(type);
			}
			return null;
		}
	}

<<<<<<< HEAD
		/// <summary>
		/// A convenience method to set the amount of required parameters and returns this object.
		/// This is useful for method chaining.
		/// </summary>
		public FunctionCommand SetRequiredParameters(int required)
		{
			RequiredParameters = required;
			return this;
		}
=======
	public enum ParamKind
	{
		Unknown,
		SpecialArguments,
		SpecialReturns,
		Dependency,
		NormalCommand,
		NormalParam,
		NormalArray,
>>>>>>> 25b19d72
	}

	public static class FunctionCommandExtensions
	{
		public static bool IsNormal(this ParamKind kind) => kind == ParamKind.NormalParam || kind == ParamKind.NormalArray || kind == ParamKind.NormalCommand;
	}
}<|MERGE_RESOLUTION|>--- conflicted
+++ resolved
@@ -280,17 +280,6 @@
 		}
 	}
 
-<<<<<<< HEAD
-		/// <summary>
-		/// A convenience method to set the amount of required parameters and returns this object.
-		/// This is useful for method chaining.
-		/// </summary>
-		public FunctionCommand SetRequiredParameters(int required)
-		{
-			RequiredParameters = required;
-			return this;
-		}
-=======
 	public enum ParamKind
 	{
 		Unknown,
@@ -300,7 +289,6 @@
 		NormalCommand,
 		NormalParam,
 		NormalArray,
->>>>>>> 25b19d72
 	}
 
 	public static class FunctionCommandExtensions
