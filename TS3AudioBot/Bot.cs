--- conflicted
+++ resolved
@@ -343,11 +343,7 @@
 						return;
 					}
 
-<<<<<<< HEAD
-					using (var image = ImageUtil.ResizeImage(origImage))
-=======
-					using (var image = ImageUtil.ResizeImage(thumresult.Value, out _))
->>>>>>> 8120d834
+					using (var image = ImageUtil.ResizeImage(origImage, out _))
 					{
 						if (image is null)
 							return;
@@ -361,7 +357,7 @@
 					var origImage = GetRandomFile("sleep*");
 					origImage = origImage ?? Util.GetEmbeddedFile("TS3AudioBot.Media.SleepingKitty.png");
 
-					using (var image = ImageUtil.ResizeImage(origImage))
+					using (var image = ImageUtil.ResizeImage(origImage, out _))
 					{
 						var result = clientConnection.UploadAvatar(image);
 						if (!result.Ok)
